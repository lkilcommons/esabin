# Liam Kilcommons - University of Colorado, Boulder - Colorado Center for Astrodynamics Research
# Originally created May, 2016
# (C) 2019 University of Colorado AES-CCAR-SEDA (Space Environment Data Analysis) Group
import numpy as np
import h5py,os
from collections import OrderedDict
from . import spheretools

class EsaGridFileDuplicateTimeError(Exception):
	pass

class InvalidFlatIndexError(Exception):
	pass

class InvalidBinGroupNameError(Exception):
	pass

class EsagridBinComparisonError(Exception):
	pass

class EsagridBin(object):
	"""Class which abstractly represents one bin in a grid"""
	def __init__(self,grid,flatind):
		self._meta = OrderedDict()
		self.grid = grid

		self['flatind'] = flatind
		self['slat'] = grid.flat_bins[flatind,0]
		self['elat'] = grid.flat_bins[flatind,1]
		self['lat'] = spheretools.angle_midpoint(self['slat'],
													self['elat'],
													grid.azi_units)
		self['sazi'] = grid.flat_bins[flatind,2]
		self['eazi'] = grid.flat_bins[flatind,3]
		self['azi'] = spheretools.angle_midpoint(self['sazi'],
													self['eazi'],
													grid.azi_units)

		#Alias azimuth coordinate by lon or lt
		self['s{}'.format(grid.azi_coord)]=self['sazi']
		self['e{}'.format(grid.azi_coord)]=self['eazi']
		self['{}'.format(grid.azi_coord)]=self['azi']

		self['azi_coord']=grid.azi_coord

		#Long name of bin
		self['longname'] = str(self)

	def __str__(self):
		return ('#%d,' % (self['flatind'])
		 		+'lat:%.3f-%.3f,' % (self['slat'],self['elat'])
		 		+'%s:%.3f-%.3f' % (self['azi_coord'],self['sazi'],self['eazi']))

	def __eq__(self,other):
		bin_edge_keys = ['slat','elat','sazi','eazi']
		edges_match = []
		for key in bin_edge_keys:
			edges_match.append(np.isclose(self[key],other[key],
											rtol=0.,atol=1.0e-8))
		return all(edges_match)

	def __getitem__(self,key):
		return self._meta[key]

	def __setitem__(self,key,value):
		self._meta[key]=value

	def items(self):
		return self._meta.items()

	def __contains__(self,key):
		return key in self._meta

class EsagridFileBingroup(object):
	"""Class which abstractly represents the H5 group which describes
	a bin's position and data"""
	def __init__(self,grid,flatind):
		self.esagrid_bin = EsagridBin(grid,flatind)
		self.groupname = self._group_name_to_flatind(flatind)

	def __getitem__(self,key):
		return self.esagrid_bin[key]

	def __setitem__(self,key,value):
		self.esagrid_bin[key]=value

	def __contains__(self,key):
		return key in self.esagrid_bin

	def items(self):
		return self.esagrid_bin.items()

	@staticmethod
	def _flatind_from_group_name(h5groupname):
		flatindstr = h5groupname.split('bin')[-1]
		try:
			flatind = int(flatindstr)
		except ValueError:
			raise InvalidBinGroupNameError(('{} '.format(h5groupname)
											+'is not a valid bin group name'))
		return flatind

	@classmethod
	def from_groupname(cls,grid,groupname):
		flatind = cls._flatind_from_group_name(groupname)
		return cls(grid,flatind)

	def _check_flatind(self,flatind):
		grid = self.esagrid_bin.grid
		if flatind not in grid.all_bin_inds:
			raise InvalidFlatIndexError(('No bin with flat index {}'.format(flatind)
							   			+'in grid {}'.format(str(grid))))

	def _group_name_to_flatind(self,flatind):
		self._check_flatind(flatind)
		return 'bin%d' % (flatind)

	def _check_bin_group_name(self,h5group):
		#H5 groups' name is their full path
		h5groupname = h5group.name.split('/')[-1]
		if self.groupname != h5groupname:
			raise RuntimeError(('H5 group name {} did not match'.format(h5groupname)
							   +'EsagridFileBingroup {}'.format(self.groupname)))

	def check_bin_group_metadata(self,h5group,fix=False):
		#Check that this group matches this object
		self._check_bin_group_name(h5group)

		#Check for old/missing metadata (e.g. flatind not an integer)
		for attrname,attrval in self.esagrid_bin.items():
			if attrname in h5group.attrs:
				if h5group.attrs[attrname]!=attrval:
					print('Group:{}'.format(h5group.name))
					print('Incorrect Attribute {}'.format(attrname))
					print('{}!={}'.format(attrval,
										h5group.attrs[attrname]))
					if fix:
						h5group.attrs[attrname]=attrval
						print('Fixed')
			else:
				print('Group:{}'.format(h5group.name))
				print('Missing Attribute {}'.format(attrname))
				if fix:
					h5group.attrs[attrname]=attrval
					print('Fixed')


	def get_h5group(self,h5f):
		if self.groupname not in h5f:
			h5grp = h5f.create_group(self.groupname)
			#Write bin describing metadata
			for attrname,attrval in self.esagrid_bin.items():
				h5grp.attrs[attrname]=attrval
		else:
			h5grp = h5f[self.groupname]
			self.check_bin_group_metadata(h5grp,fix=True)
		return h5grp

	def store(self,h5f,t,data,additional_attrs=None,silent=False):
		h5grp = self.get_h5group(h5f)

		if isinstance(t,np.ndarray):
			#If time is an array, use the first value in the bin
			#as the hdf5 dataset name
			h5datasetnm = str(t.flatten()[0])
		else:
			#If time is not an array, just use it's string
			#version as the dataset name
			h5datasetnm = str(t)

		#Ensure no dataset name collisions
		if h5datasetnm in h5grp:
			raise EsaGridFileDuplicateTimeError(('Dataset with name'
			                             	+' {}'.format(h5datasetnm)
			                             	+' already exists in'
			                             	+' group {}'.format(h5grp)))
		# else:
		# 	while h5datasetnm in h5grp:
		# 		h5datasetnm += '0'

		dataset = h5grp.create_dataset(h5datasetnm,data=data)
		if additional_attrs is not None:
			for attr in additional_attrs:
				dataset.attrs[attr]=additional_attrs[attr]

		if not silent:
			print("Added %d points to %s" % (np.count_nonzero(in_bin),
											h5grp.attrs['longname']))

<<<<<<< HEAD
	def copy(self,h5f,destination_esagrid_file_bingroup,destination_h5f):
		src_esagrid_bin = self.esagrid_bin
		dest_esagrid_bin = destination_esagrid_file_bingroup.esagrid_bin
		if src_esagrid_bin != dest_esagrid_bin:
			raise EsagridBinComparisonError(('Cannot copy because '
											+'destination bin metadata does '
											+'not match source bin metadata '
											+'{} != '.format(str(dest_esagrid_bin))
											+'{}'.format(str(src_esagrid_bin))))

		h5grp = self.get_h5group(h5f)
		other_h5grp = destination_esagrid_file_bingroup.get_h5group(destination_h5f)
		for dataset_name in h5grp:
			if dataset_name in other_h5grp:
				raise EsaGridFileDuplicateTimeError(('Error while copying. '
													+' Dataset with name '
					                             	+' {}'.format(h5datasetnm)
					                             	+' already exists in '
					                             	+' destination '
					                             	+' group {}'.format(h5grp)))
			#Only h5py Group objects have a copy method
			h5grp.copy(dataset_name,other_h5grp,name=dataset_name)

=======
	def _columnify_additional_attrs(self,additional_attrs):
		"""Takes a list of dictionaries. Each dictionary in the
		list are the HDF5 dataset attributes from one dataset in this
		bin's group. Converts this list of dictionaries to an
		output dictionary of lists or arrays depending on the type of
		data encountered. The keys of the output dictionary include any
		keys encountered in an input dictionary. If a particular key is
		not in every input dictionary a fill value with be inserted
		The fill value is numpy.nan if the data is numeric,
		otherwise it is None"""
		keys = []
		typefuncs = []
		for attrdict in additional_attrs:
			for key in attrdict:
				if key not in keys:
					keys.append(key)
					try:
						dum = float(attrdict[key])
						typefuncs.append(float)
					except ValueError:
						typefuncs.append(str)
					 
		outdict = {key:[] for key in keys}
		for attrdict in additional_attrs:
			for key,typefunc in zip(keys,typefuncs):
				if key in attrdict:
					outdict[key].append(typefunc(attrdict[key]))
				else:
					outdict[key].append(np.nan if typefunc is float else None)

		for key,typefunc in zip(keys,typefuncs):
			if typefunc is float:
				outdict[key]=np.array(outdict[key])
		return outdict
				
>>>>>>> 613ad1f5
	def read(self,h5f):
		h5grp = self.get_h5group(h5f)
		times = []
		datasets = []
		additional_attrs = []
		for dset_timestr in h5grp:
			dataset_time = float(dset_timestr)
			data = h5grp[dset_timestr][:]
			times.append(dataset_time)
			datasets.append(data)
			additional_attrs.append({key:val for key,val in h5grp[dset_timestr].attrs.items()})
		additional_attrs = self._columnify_additional_attrs(additional_attrs)
		return times,datasets,additional_attrs

class esagrid_file(object):
	"""
	Class for storing data associated with each bin of an esagrid object on disk.
	Uses h5py interface to HDF5 library.

	HDF5 files are organized thus:
	-Each bin gets a HDF5 group.
	-Each time the bin_and_store function is called, all of the groups/bins are iterated
		through and any data which falls within the bin's lat,lt or lat,lon boundaries is stored
		as a new dataset.

	INPUTS
	------
		hdf5_filenm - str
			The filename of the hdf5 file to store to. If this is an existing file
			and clobber == False, will use the stored metadata in the file to
			create the appropriate esagrid and you can continue adding to the file
			or process results from it

		grid - an esagrid instance, optional
			The grid of bins to bin into. If it is None (default), a default grid
			with delta_lat = 3 and n_cap_bins = 3 and azi_coord = 'lt' is used
		hdf5_local_dir - str, optional
			A valid local path at which the hdf5 files will be created
			if this is None (default) the geospacepy configuration setting
			config['esabin']['hdf5_local_dir'] will be used.
		clobber - bool, optional
			If True, will delete and overwrite the HDF5 file specified as os.path.join(hdf5_local_dir,hdf5_filenm)
			if it exists.
	"""
	def __init__(self,hdf5_filenm,grid=None,hdf5_local_dir=None,clobber=False):

		if hdf5_local_dir is None:
			raise ValueError(('hdf5_local_dir kwarg is now mandatory '
				              +'and cannot be None'))

		self.hdf5dir = hdf5_local_dir
		self.hdf5filenm = hdf5_filenm
		self.h5fn = os.path.join(self.hdf5dir,self.hdf5filenm)

		#Default to grid of with 3 latitude bins if no grid passed
		default_grid = esagrid(3.)

		if os.path.exists(self.h5fn):
			if not clobber:
				self.grid = self.create_grid_from_metadata()
			else:
				os.remove(self.h5fn)
				self.grid = default_grid if grid is None else grid
				self.write_grid_metadata()
		else:
			self.grid = default_grid if grid is None else grid
			self.write_grid_metadata()

		self.binlats,self.binlonorlts = self.grid.bin_locations(center_or_edges='edges')

		self._bingroups = {}
		with h5py.File(self.h5fn) as h5f:
			for groupname in h5f:
				try:
					bingroup = EsagridFileBingroup.from_groupname(self.grid,
																	groupname)
				except InvalidBinGroupNameError:
					print(('Could not create esagrid_file_bingroup'
						   +'from h5 group {}'.format(groupname)))
					continue
				self._bingroups[bingroup['flatind']]=bingroup


	def __getitem__(self,flatind):
		return self._bingroups[flatind]

	def __setitem__(self,flatind,esagrid_file_bingroup):
		if not isinstance(esagrid_file_bingroup,EsagridFileBingroup):
			raise TypeError(('{}'.format(esagrid_file_bingroup)
							+' is not an EsagridFileBingroup'))
		self._bingroups[flatind] = esagrid_file_bingroup

	def __contains__(self,flatind):
		return flatind in self._bingroups

	def items(self):
		return self._bingroups.items()

	def __iter__(self):
		for flatind in self._bingroups:
			yield flatind

	def write_grid_metadata(self):
		with h5py.File(self.h5fn) as h5f:
			h5f.attrs['delta_lat'] = self.grid.delta_lat
			h5f.attrs['n_cap_bins'] = self.grid.n_cap_bins
			h5f.attrs['azi_coord'] = self.grid.azi_coord

	def create_grid_from_metadata(self):
		with h5py.File(self.h5fn) as h5f:
			delta_lat = h5f.attrs['delta_lat']
			n_cap_bins = h5f.attrs['n_cap_bins']
			try:
				azi_coord = str(h5f.attrs['azi_coord'],'utf8')
			except:
				azi_coord = h5f.attrs['azi_coord']

		return esagrid(delta_lat,n_cap_bins=n_cap_bins,azi_coord=azi_coord)

	def bin_and_store(self,t,lat,lonorlt,data,silent=False,additional_attrs=None):

		latbands,lonbins,flatinds = self.grid.whichbin(lat,lonorlt)

		populated_bins = np.unique(flatinds)

		with h5py.File(self.h5fn) as h5f:
			for bin_ind in populated_bins:

				in_bin = flatinds == bin_ind

				if bin_ind not in self:
					self[bin_ind] = EsagridFileBingroup(self.grid,bin_ind)

				self[bin_ind].store(h5f,
									t[in_bin].flatten(),
									data[in_bin].flatten(),
									additional_attrs=additional_attrs,
									silent=silent)

	def dataset_passes_attr_filters(self,dataset,attr_filters,default_result=True):
		"""
		filtering whether to include a specific dataset in a bin_stats
		sample for a particular bin

		Filters are specified as a nested dictionary
		with the following grammar:
			filters['attr_key']=test_function

		where:
			'attr_key' : the NAME of the HDF5 attribute of the dataset
			test_function : a python lambda function or other function
							to apply to the value of attribute.
							This function must return a single True or
							False value and appropriately handle the
							type of data that is in the attribute

		"""
		passed_filters=default_result
		if attr_filters is not None:
			for attr_key in attr_filters:
				attr_test_fun = attr_filters[attr_key]
				if attr_key in dataset.attrs:
					attr_value = dataset.attrs[attr_key]
					passed_filters = passed_filters and attr_test_fun(attr_value)
		return passed_filters

	def bin_stats(self,statfun=np.nanmean,statfunname=None,
						center_or_edges='edges',minlat=50.,
						silent=False,force_recompute=False,
						write_to_h5=True,attr_filters=None):
		"""
			if statfun is list of functions, they will be applied succesively and binstats will be a list
			this is more time efficient than calling bin_stats multiple times
		"""
		if not isinstance(statfun,list):
			statfun = [statfun]

		if statfunname is not None:
			if not isinstance(statfunname,list):
				statfunname = [statfunname]

		#hdf5 dataset names where we can store results, or reload them if they've already been computed
		statfun_dataset_names = ['binstats_'+func.__name__ for func in statfun]
		print(statfun_dataset_names)

		binstats = []
		for fun in statfun:
			this_binstats = np.zeros((len(self.grid.flat_bins[:,0]),1))
			this_binstats.fill(np.nan)
			binstats.append(this_binstats)

		#Locate the bins
		binlats,binlonorlts = self.grid.bin_locations(center_or_edges=center_or_edges)

		with h5py.File(self.h5fn) as h5f:
			stats_computed = 'binstats_results' in h5f and \
				all([dataset_name in h5f['binstats_results'] \
					for dataset_name in statfun_dataset_names])
			if not force_recompute and stats_computed:
				if not silent:
					print("Loading precomputed results, set kwarg force_recompute=True to avoid this behaviour")
				for istatfun,statfun_dataset_name in enumerate(statfun_dataset_names):
					this_binstats = h5f['binstats_results'][statfun_dataset_name][:]
					if not silent:
						print("Loading %d nonzero bins from dataset %s..." % (np.count_nonzero(np.isfinite(this_binstats)),statfun_dataset_name))
					binstats[istatfun] = this_binstats

					#We can just short-circuit and return, since we don't need to do any more data loading
					#if len(binstats) == 1:
					#	binstats = binstats[0]
					#return binlats,binlonorlts,binstats
			elif not stats_computed or force_recompute:
				#Read every dataset (pass) from each bin
				for groupnm in h5f:

					try:
						flatind = EsagridFileBingroup._flatind_from_group_name(groupnm)
					except InvalidBinGroupNameError:
						print('{} is not a bin group, skipping'.format(groupnm))
						continue

					esagrid_file_bingroup = EsagridFileBingroup(self.grid,flatind)
					#Load h5 group and check for old or missing metadata
					grp = esagrid_file_bingroup.get_h5group(h5f)

					#Skip bins below the desired latitude
					if np.abs(grp.attrs['slat'])<minlat and np.abs(grp.attrs['elat'])<minlat:
						#if not silent:
						#	print("Skipping bin %s because too low latitude (<%.3f)" % (grp.attrs['longname'],minlat))
						continue

					statusstr = "| %s | " % (grp.attrs['longname'])
					flatind = grp.attrs['flatind']
					if np.floor(flatind) != flatind or flatind < 0:
						raise ValueError('Unexpected bin index {}'.format(flatind))
					flatind = int(flatind)

					datasets = []
					ndatasets = len(grp.items())
					for datasetnm,dataset in grp.items():
						#Check that the dataset does not have
						#any attributes which are in the prohibited_attrs
						#list (an optional kwarg)
						is_okay = self.dataset_passes_attr_filters(dataset,
																attr_filters,
																default_result=True)
						if is_okay:
							datasets.append(dataset[:])

					statusstr+= "kept %d/%d passes | " % (len(datasets),ndatasets)
					if len(datasets)>0:
						bin_data = np.concatenate(datasets)
						#Do all stat functions
						for ifun,this_statfun in enumerate(statfun):
							binstats[ifun][flatind] = this_statfun(bin_data)
							statusstr+="%s: %.3f | " % (this_statfun.__name__,
														binstats[ifun][flatind])
					else:
						for ifun,this_statfun in enumerate(statfun):
							binstats[ifun][flatind] = np.nan
							statusstr+="%s: NaN | " % (this_statfun.__name__)

					if not silent:
						print(statusstr)
				#Save the results
			else:
				raise RuntimeError("Unhandled case!")

			if write_to_h5:
				for istatfun,statfun_dataset_name in enumerate(statfun_dataset_names):
					if 'binstats_results' not in h5f:
						h5f.create_group('binstats_results')
					results_grp = h5f['binstats_results']
					#Create a dataset for each statistics function's binned results
					if statfun_dataset_name in results_grp:
						del results_grp[statfun_dataset_name]
					results_grp.create_dataset(statfun_dataset_name,data=binstats[istatfun])
					if not silent:
						print("Saved binning results to h5 datatset %s" % (statfun_dataset_name))

		if statfunname is not None:
			#Return binstats as a dictionary if we named the statistics
			#functions
			binstats_dict = {}
			for i in range(len(binstats)):
				binstats_dict[statfunname[i]] = binstats[i]
			return binlats,binlonorlts,binstats_dict
		else:
			#Don't bother returning a list of results if we are only using one stat function
			#Just return the array
			if len(binstats) == 1:
				binstats = binstats[0]

			return binlats,binlonorlts,binstats

class esagrid(object):
	"""
	Equal solid angle binning class. Equal solid angle binning is a way of binning geophysical data
	(or other types of data which are naturally spherically located, lat, lon), which tackles the
	problem of bins of fixed latitude/longitude width covering different amounts of surface area.
	The bins produced by the Equal Solid Angle Scheme are guaranteed to each cover nearly the same
	surface area. Although many schemes which share this property are possible, for simplicity, this
	code implements only a fixed latitude width variety (that is, all bins have the same latitude span,
	but each band of latitude has a different number of longitudinal bins).
	"""
	def __init__(self,delta_lat,n_cap_bins=3,azi_coord='lt'):
		"""
		INPUTS
		------
			delta_lat - float
				The latitudinal width of the bins to be produced

			n_cap_bins - integer, optional
				The number of bins touching the northern pole,
				(or southern since symmetric)/
				the minimum number of bins in a latitude band
				default is 3

			azi_coord - {'lon','lt'}, optional
				Which type of zonal/azimuthal/longitudinal coordinate to use
				('lon' for longitude, 'lt' forlocaltime)

			rectangular - bool, optional
				Use a rectangular grid ()

		RETURNS
		-------
			Nothing
		"""
		self.delta_lat = delta_lat
		self.n_lat_bins = int(180./self.delta_lat-1.)
		self.n_cap_bins = n_cap_bins
		self.azi_coord = azi_coord

		#Check if we have an integer number of bins
		if not np.equal(np.mod(self.n_lat_bins,1),0):
			print("Warning: Non-integer number of latitudinal(meridional) bands, %.1f does not divide evenly into 180.\n" %(self.delta_lat))
			print("A value of %.2f deg per bin will be used." % (180./np.floor(self.n_lat_bins+1.)))
			self.n_lat_bins = np.floor(self.n_lat_bins)

		#Create the edges for each bin
		self.lat_bin_edges = np.linspace(-90.,90.,num=self.n_lat_bins+1.)
		self.lon_bin_edges = []
		self.flat_bins = [] #A flat list of bins from south to north, -180 to 180 lon
							#format is flat_bins[i] = [ith_bin_lat_start,ith_bin_lat_end,ith_bin_lon_start,ith_bin_lon_end]
		self.bin_map = []
		self.all_bin_inds = []

		#Determine conversion factor for radians to hours or degress
		#depending on whether we're using longitude or localtime
		if self.azi_coord == 'lon':
			self.azi_fac = 180./np.pi
			self.max_azi = 180.
			self.min_azi = -180.
			self.azi_units = 'degrees'
		elif self.azi_coord == 'lt':
			self.azi_fac = 12./np.pi
			self.max_azi = 12.
			self.min_azi = -12.
			self.azi_units = 'hours'
		else:
			raise ValueError('Invalid azimuthal coordinate %s' % (self.azi_coord))

		flat_ind = 0 #the flat index of the nth lon bin in the mth lat band
		for m in range(len(self.lat_bin_edges)-1):
			#Compute the longitude bins for the mth latitude band
			self.lon_bin_edges.append(self.lonbins(self.lat_bin_edges[m],self.lat_bin_edges[m+1],self.n_cap_bins))

			#Add the the mth lon bin from the nth latitude band to the flat_bins and increment the flat_ind
			lat_band_flat_inds = [] #This lat band's flat index for each lon bin
			for n in range(len(self.lon_bin_edges[-1])-1):
				self.flat_bins.append([self.lat_bin_edges[m],self.lat_bin_edges[m+1],\
													self.lon_bin_edges[-1][n],self.lon_bin_edges[-1][n+1]])
				#Add this bin index to this latitude band (for inclusion in
				#bin map)
				lat_band_flat_inds.append(flat_ind)

				#Add this bin index to the list of all bin incides
				self.all_bin_inds.append(flat_ind)

				flat_ind+=1

			#Add the flat indices of the longitude bins for the mth latitude band to the the bin_map
			#this must be an array so that which_bin can index it with the output
			#of np.digitize
			self.bin_map.append(np.array(lat_band_flat_inds))


		#Convert rectangular 4 x n_bins list of lat / azi limits of bins to arr
		self.flat_bins = np.array(self.flat_bins)

		#Convert list of all bin flat indices into an array
		self.all_bin_inds = np.array(self.all_bin_inds)

	def __str__(self):
		strrep = ''
		strrep += 'Equal Solid Angle Binning Grid\n'
		strrep += 'Latitude Spacing {} (deg)\n'.format(self.delta_lat)
		strrep += '{} Longitude Bins at Poles'.format(self.n_cap_bins)
		strrep += 'Azimuthal Coordinate {}\n'.format(self.azi_coord)
		strrep += 'Azimuth Range {} - {}\n'.format(self.min_azi,self.max_azi)
		strrep += '{} total bins'.format(np.nanmax(self.all_bin_inds))
		return strrep

	def __eq__(self,other):
		if not isinstance(other,esagrid):
			raise TypeError('{} is not an esagrid instance'.format(other))
		return (self.delta_lat==other.delta_lat\
				 and self.n_cap_bins==other.n_cap_bins\
				 and self.azi_coord==other.azi_coord)

	def azirangecheck(self,arr):
		#fmod preserves sign of input
		toobig = arr>(self.max_azi-self.min_azi)
		arr[toobig] = arr[toobig]-(self.max_azi-self.min_azi)
		arr[arr<self.min_azi] = arr[arr<self.min_azi] + (self.max_azi-self.min_azi)
		return arr

	def make_binable_lat_copy(self,lat):
		#check that lat is sane
		badlat = np.logical_or(lat>90.,
			lat<-90.)
		if np.count_nonzero(badlat)>0.:
			raise ValueError('Invalid latitude (|lat|>90.) values: %s' % (str(lat[badlat])))

		lat_to_bin = lat.copy()

		#Doesn't handle exactly 90 latitude properly (< not <= in digitize?) so we
		#must fudge
		lat_to_bin[lat==90.]=89.95
		lat_to_bin[lat==-90.]=-89.95

		return lat_to_bin

	def make_binable_lonorlt_copy(self,lonorlt):
		"""
		Make copy of azimuthal coordinate array which
		has been changed to have the expected sign convention
		(e.g. -180 to 180 longitude as opposed to 0-360)
		"""

		#Check for azimuth values that wrap above or below the
		#the specified azi bounds
		lonorlt_to_bin = lonorlt.copy()

		above_max = lonorlt_to_bin > self.max_azi
		below_min = lonorlt_to_bin < self.min_azi
		lonorlt_to_bin[above_max] -= (self.max_azi-self.min_azi)
		lonorlt_to_bin[below_min] += (self.max_azi-self.min_azi)

		#Check for azimuth values exactly at the maximum and minimum values
		equal_max = lonorlt_to_bin == self.max_azi
		equal_min = lonorlt_to_bin == self.min_azi
		lonorlt_to_bin[equal_max] -= (self.max_azi-self.min_azi)/1000.
		lonorlt_to_bin[equal_min] += (self.max_azi-self.min_azi)/1000.

		return lonorlt_to_bin

	def whichbin(self,lat,lonorlt):
		"""
		Returns the flat index and the 2 digit index (lat_band_number, lon_bin_of_lat_band_number)
		of each (lat,lonorlt) pair.
		"""

		lat_to_bin = self.make_binable_lat_copy(lat)
		lonorlt_to_bin = self.make_binable_lonorlt_copy(lonorlt)

		latbands = np.digitize(lat_to_bin,self.lat_bin_edges)-1
		#the -1 is because it returns 1 if bins[0]<x<bins[1]

		#Figure out which latbands have points so we don't have to search all of them
		unique_latbands = np.unique(latbands)

		flat_inds = np.zeros(lat_to_bin.shape,dtype=int)
		lonbins = np.zeros_like(latbands)

		for band_ind in unique_latbands:
			in_band = latbands==band_ind
			lonbins[in_band] =  np.digitize(lonorlt_to_bin[in_band],self.lon_bin_edges[band_ind])-1
			flat_inds[in_band] = self.bin_map[band_ind][lonbins[in_band]]

		return latbands,lonbins,flat_inds

	def binarea(self,bindims,r_km=6371.2+110.):
		"""
		Simply returns the bin surface area in km,
		assuming that the bin is a spherical
		rectangle on a sphere of radius r_km kilometers

		INPUTS
		------
			bindims - [lat_start,lat_end,lonorlt_start,lonorlt_end]

			r_km - float, optional
				The radius of the sphere, in kilometers, defaults
				to Re+110km, i.e. the hieght of the ionosphere

		RETURNS
		-------
			A - float
				The surface area of the patch in km**2

		"""
		theta2 = (90.-bindims[0])*np.pi/180. #theta / lat - converted to radians
		theta1 = (90.-bindims[1])*np.pi/180. #theta / lat - converted to radians
		dazi = spheretools.angle_difference(bindims[3],bindims[2])
		dphi = np.abs(dazi)/self.azi_fac #delta phi / lon - converted to radians
		return np.abs(r_km**2*dphi*(np.cos(theta1)-np.cos(theta2)))

	def lonbins(self,lat_start,lat_end,n_cap_bins):
		"""
		Finds the longitudinal boundaries of the bins which
		have latitude boundaries lat_start and lat_end.
		The number of bins per latitude band is determined
		by scaling the number of bins touching the northern pole (n_cap_bins),
		i.e. the smallest possible number of bins in a latitude band.
		The scaling factor is derived by staring from the differential
		form of the solid angle:

		d(solid_angle) = sin(colat)d(colat)d(longitude)

		Then performing the integration around all longitudes
		and from colat_1 to colat_2, to get the total
		solid angle of a band from colat_1 to colat_2.

		Then a ratio is formed between the solid angle of an arbitrary
		band and the solid angle encompassed by the cap, i.e. the
		band between 0 colat and abs(colat_2-colat_1):

		2*pi/N_min*(1-cos(colat_2-colat_1))=2*pi/N_(1,2)*(cos(colat_2)-cos(colat_1))

		Finally, N_(1,2), the number of bins between colats 1 and 2 is solved for,
		as a function of N_min, the number of bins in the cap band.

		Of course, this formula is not guaranteed to produce an integer,
		so the result is rounded, producing close to, but not exactly,
		equal solid angle bins. Larger values of n_cap_bins produce
		more nearly exactly the same solid angle per bin.
		"""
		th1 = (90.-lat_start)*np.pi/180.
		th2 = (90.-lat_end)*np.pi/180.
		N12 = (np.cos(th1)-np.cos(th2))/(1-np.cos(th2-th1))*n_cap_bins
		N12 = np.abs(np.round(N12))
		#+1 because we want N12 bins so we need N12+1 edges
		bins = np.linspace(-1*np.pi,np.pi,num=N12+1)*self.azi_fac

		#Check for any out of range values
		#print bins

		return bins

	def bin_locations(self,center_or_edges='edges'):
		"""
		Get the location of each of the n_bins=len(self.flat_bins) bins

		if center_or_edges == 'edges', returns n_bins x 4 array:
		[left_lat_edges,right_lat_edge,lower_longitude_lt_edge,upper_longitude_lt_edge]

		if center_or_edges == 'center', returns n_bins x 2 array:
		[center latitude of bin, center longitude/local time of bin]
		"""
		if center_or_edges == 'edges':
			lat_edges = self.flat_bins[:,[0,1]]
			lonorlt_edges = self.azirangecheck(self.flat_bins[:,[2,3]])
			return lat_edges,lonorlt_edges
		elif center_or_edges == 'center':
			lat_centers = spheretools.angle_midpoint(self.flat_bins[:,0],
														self.flat_bins[:,1],
														'degrees')
			lonorlt_centers = spheretools.angle_midpoint(self.flat_bins[:,2],
														 self.flat_bins[:,3],
														 self.azi_units)
			lonorlt_centers = self.azirangecheck(lonorlt_centers)
			return lat_centers,lonorlt_centers
		else:
			raise ValueError('Invalid center_or_edges value %s' %(center_or_edges))

	def bin_stats(self,lat,lonorlt,data,statfun=np.mean,center_or_edges='edges'):

		latbands,lonbins,flat_inds = self.whichbin(lat,lonorlt)

		binstats = np.zeros((len(self.flat_bins[:,0]),))
		binstats[:] = np.nan

		populated_bins = np.unique(flat_inds)

		for bin_ind in populated_bins:
			in_bin = flat_inds == bin_ind
			binstats[bin_ind] = statfun(data[in_bin].flatten())

		binlats,binlonorlts = self.bin_locations(center_or_edges=center_or_edges)

		return binlats,binlonorlts,binstats<|MERGE_RESOLUTION|>--- conflicted
+++ resolved
@@ -187,7 +187,6 @@
 			print("Added %d points to %s" % (np.count_nonzero(in_bin),
 											h5grp.attrs['longname']))
 
-<<<<<<< HEAD
 	def copy(self,h5f,destination_esagrid_file_bingroup,destination_h5f):
 		src_esagrid_bin = self.esagrid_bin
 		dest_esagrid_bin = destination_esagrid_file_bingroup.esagrid_bin
@@ -211,7 +210,6 @@
 			#Only h5py Group objects have a copy method
 			h5grp.copy(dataset_name,other_h5grp,name=dataset_name)
 
-=======
 	def _columnify_additional_attrs(self,additional_attrs):
 		"""Takes a list of dictionaries. Each dictionary in the
 		list are the HDF5 dataset attributes from one dataset in this
@@ -233,7 +231,7 @@
 						typefuncs.append(float)
 					except ValueError:
 						typefuncs.append(str)
-					 
+
 		outdict = {key:[] for key in keys}
 		for attrdict in additional_attrs:
 			for key,typefunc in zip(keys,typefuncs):
@@ -246,8 +244,7 @@
 			if typefunc is float:
 				outdict[key]=np.array(outdict[key])
 		return outdict
-				
->>>>>>> 613ad1f5
+
 	def read(self,h5f):
 		h5grp = self.get_h5group(h5f)
 		times = []
